--- conflicted
+++ resolved
@@ -3,11 +3,7 @@
 	<modelVersion>4.0.0</modelVersion>
 	<groupId>com.sword-group.bizdock.lib</groupId>
 	<artifactId>app-framework</artifactId>
-<<<<<<< HEAD
-	<version>16.4.2</version>
-=======
 	<version>17.0.4-SNAPSHOT</version>
->>>>>>> 35568eac
 	<name>BizDock application framework</name>
 	<description>This is the common library which contains the web application framework for BizDock</description>
 	<packaging>play2</packaging>
@@ -495,12 +491,6 @@
 			<artifactId>jasperreports-functions</artifactId>
 			<version>${jasperreports.version}</version>
 		</dependency>
-		<dependency>
-			<groupId>junit</groupId>
-			<artifactId>junit</artifactId>
-			<version>4.10</version>
-			<scope>test</scope>
-		</dependency>
 	</dependencies>
 
 	<build>
